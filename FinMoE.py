--- conflicted
+++ resolved
@@ -5,10 +5,7 @@
 from transformers.configuration_utils import PretrainedConfig
 from transformers.loss.loss_utils import ForCausalLMLoss, ForTokenClassification
 from transformers.modeling_outputs import CausalLMOutput
-<<<<<<< HEAD
-=======
 from transformers.modeling_utils import PreTrainedModel
->>>>>>> 4c36e4b6
 from transformers.models.llama.modeling_llama import LlamaForCausalLM, LlamaModel
 from typing import Optional
 
@@ -27,28 +24,6 @@
         super(FinMoEConfig, self).__init__(**kwargs)
 
         self.expert_ckpts = kwargs.pop("expert_ckpts", [])
-<<<<<<< HEAD
-        self.model_id = kwargs.pop("model_id", "meta-llama/Llama-3.2-1B")
-        self.token_mask = kwargs.pop("token_mask", None)
-
-
-class Top1Gating(nn.Module):
-    """Gating network that uses the first `num_layers` of Llama as a feature extractor"""
-    def __init__(self, llama: LlamaModel, num_experts: int):
-        super(Top1Gating, self).__init__()
-
-        self.llama = llama
-        self.w_gate = nn.Linear(llama.config.hidden_size, num_experts) # (C, E)
-    
-    def forward(self, input_ids, attention_mask=None) -> torch.Tensor:
-        outputs = self.llama(input_ids=input_ids, attention_mask=attention_mask)
-
-        pooled = outputs.last_hidden_state[:, 0, :] # (B, C)
-
-        logits = self.w_gate(pooled)  # (B, E)
-        probs = F.softmax(logits, dim=-1)
-        return probs
-=======
         self.n_experts = len(self.expert_ckpts)
 
         self.model_id = kwargs.pop("model_id", "meta-llama/Llama-3.2-1B")
@@ -66,7 +41,6 @@
                 attention_mask: Optional[torch.Tensor] = None
         ) -> torch.Tensor:
         ...
->>>>>>> 4c36e4b6
 
     def save_pretrained(self, save_directory: str, **__):
         os.makedirs(save_directory, exist_ok=True)
@@ -212,20 +186,7 @@
             avail_networks = ", ".join(FinMoE.gating_networks.keys())
             raise TypeError(f"FinMoEConfig g_net_id {config.g_net_id} is invalid. Available gating networks: {avail_networks}")
 
-<<<<<<< HEAD
-        self.vocab_size = self.expert.config.vocab_size
-        self.token_mask = self.config.token_mask
-
-        if self.token_mask is not None:
-            inv_token_mapping = {t: i for i, t in enumerate(self.token_mask)}
-            max_key = max(inv_token_mapping.keys())
-            self.inv_token_lookup = torch.full((max_key + 1,), -1)
-            for k, v in inv_token_mapping.items():
-                self.inv_token_lookup[k] = v
-            self.inv_token_lookup = self.inv_token_lookup.to(self.device)
-=======
         self.vocab_size = self.expert.config.vocab_size # V
->>>>>>> 4c36e4b6
     
     def forward(
         self,
@@ -234,21 +195,6 @@
         labels: Optional[torch.LongTensor] = None,
         **loss_kwargs
     ):
-<<<<<<< HEAD
-        ## expert routing probs
-        expert_probs = self.gate.forward(input_ids, attention_mask)  # (B, E)
-
-        ## select top-1 expert index for each sample
-        # top1_indices = expert_probs.argmax(dim=-1)  # (B,)
-        batch_size = expert_probs.size(0)
-
-        context_length = input_ids.shape[1]
-        vocab_size = len(self.token_mask) if self.token_mask is not None else self.vocab_size
-        logits = torch.zeros((batch_size, context_length, vocab_size), # (B,T,V)
-                              dtype=self.config.torch_dtype,
-                              device=self.device)
-
-=======
         ## expert routing produces gate scores
         gate_scores = self.gate.forward(input_ids, attention_mask)  # (B, E)
 
@@ -256,46 +202,9 @@
                              dtype=self.config.torch_dtype,
                              device=self.device)
         
->>>>>>> 4c36e4b6
         # For each expert, process only the samples routed to it.
         batch_size = input_ids.size(0)
         for expert_idx in range(self.n_experts):
-<<<<<<< HEAD
-            # mask = (top1_indices == expert_idx) # mask over batches
-            # if not mask.any():
-            #     continue
-
-            # selected_input_ids = input_ids[mask]
-            # selected_attention = attention_mask[mask] if attention_mask is not None else None
-
-            self.expert.set_adapter(str(expert_idx))
-            expert_out = self.expert(input_ids, attention_mask) # (B,T,V)
-
-            index = torch.LongTensor([[expert_idx]]*batch_size).to(expert_probs.device) # (B, 1)
-            if self.token_mask is not None:
-                expert_logits = expert_out.logits[:,:,self.token_mask]
-            else:
-                expert_logits = expert_out.logits
-
-            weighted_logits = expert_logits * expert_probs.gather(1, index).unsqueeze(2)
-            logits += weighted_logits
-            # expert_out = self.expert(selected_input_ids, selected_attention)
-            # combined_output[mask] += expert_out.logits
-
-        # chosen_probs = expert_probs.gather(1, top1_indices.unsqueeze(1))  # shape (B, 1)
-        # logits = combined_output * chosen_probs
-
-        loss = None
-        if labels is not None:
-            gen_idx = attention_mask.sum(dim=1).long() - 1
-            pooled_logits = logits[torch.arange(logits.size(0)),gen_idx,:]
-            print(labels)
-            loss = self.loss_function(labels=labels, pooled_logits=pooled_logits, config=self.config)
-            # loss = self.loss_function(logits=logits,
-            #                           labels=labels,
-            #                           vocab_size=self.vocab_size,
-            #                           **loss_kwargs)
-=======
             self.expert.set_adapter(str(expert_idx))
 
             ## pass inputs through expert and multiple by gating scores
@@ -318,7 +227,6 @@
 
             else:
                 raise ValueError(f"{self.config.loss_type} is not implemented or missing config arguments")
->>>>>>> 4c36e4b6
 
         return CausalLMOutput(
             loss=loss,
